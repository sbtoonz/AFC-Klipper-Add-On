# Armored Turtle Automated Filament Changer
#
# Copyright (C) 2024 Armored Turtle
#
# This file may be distributed under the terms of the GNU GPLv3 license.

import os
import json

from configparser import Error as error
class afc:
    def __init__(self, config):
        self.printer = config.get_printer()
        self.reactor = self.printer.get_reactor()
        self.printer.register_event_handler("klippy:connect",
                                            self.handle_connect)
        self.gcode = self.printer.lookup_object('gcode')
        self.VarFile = config.get('VarFile')
        self.Type = config.get('Type')
        self.current = None
        self.failure = False
        self.lanes = {}
        # whether we failed during a tool change. used to determine if the restore position macro
        # should actually restore gcode state
        self.failed_in_toolchange = False
        self.tool_start = None

        # SPOOLMAN
        self.spoolman = config.getboolean('spoolman', False)
        if self.spoolman:
            self.spoolman_filament={}

        #LED SETTINGS
        self.ind_lights = None
        self.led_name = config.get('led_name')
        self.led_fault =config.get('led_fault','1,0,0,0')
        self.led_ready = config.get('led_ready','1,1,1,1')
        self.led_not_ready = config.get('led_not_ready','1,0,0,0')
        self.led_loading = config.get('led_loading','1,1,0,0')
        self.led_unloading = config.get('led_unloading','1,1,.5,0')
        self.led_tool_loaded = config.get('led_tool_loaded','1,1,0,0')
        self.led_advancing = config.get('led_buffer_advancing','0,0,1,0')
        self.led_trailing = config.get('led_buffer_trailing','0,1,0,0')
        self.led_buffer_disabled = config.get('led_buffer_disable', '0,0,0,0.25')

        # BUFFER
        self.buffer_name = config.get('Buffer_Name', None)
        self.buffer = ''

        # HUB
        self.hub_move_dis = config.getfloat("hub_move_dis", 50)
        self.hub = ''

        # TOOL Cutting Settings
        self.tool = ''
        self.tool_cut = config.getboolean("tool_cut", False)
        self.tool_cut_cmd = config.get('tool_cut_cmd')

        # CHOICES
        self.park = config.getboolean("park", False)
        self.park_cmd = config.get('park_cmd', None)
        self.kick = config.getboolean("kick", False)
        self.kick_cmd = config.get('kick_cmd', None)
        self.wipe = config.getboolean("wipe", False)
        self.wipe_cmd = config.get('wipe_cmd', None)
        self.poop = config.getboolean("poop", False)
        self.poop_cmd = config.get('poop_cmd', None)
        self.hub_cut = config.getboolean("hub_cut", False)
        self.hub_cut_cmd = config.get('hub_cut_cmd', None)

        self.form_tip = config.getboolean("form_tip", False)
        self.form_tip_cmd = config.get('form_tip_cmd', None)

        self.tool_stn = config.getfloat("tool_stn", 120)
        self.tool_stn_unload = config.getfloat("tool_stn_unload", self.tool_stn)
        self.afc_bowden_length = config.getfloat("afc_bowden_length", 900)
        self.config_bowden_length = self.afc_bowden_length

        # MOVE SETTINGS
        self.tool_sensor_after_extruder = config.getfloat("tool_sensor_after_extruder", 0)
        self.long_moves_speed = config.getfloat("long_moves_speed", 100)
        self.long_moves_accel = config.getfloat("long_moves_accel", 400)
        self.short_moves_speed = config.getfloat("short_moves_speed", 25)
        self.short_moves_accel = config.getfloat("short_moves_accel", 400)
        self.short_move = ' VELOCITY=' + str(self.short_moves_speed) + ' ACCEL='+ str(self.short_moves_accel)
        self.long_move = ' VELOCITY=' + str(self.long_moves_speed) + ' ACCEL='+ str(self.long_moves_accel)
        self.short_move_dis = config.getfloat("short_move_dis", 10)
        self.tool_unload_speed =config.getfloat("tool_unload_speed", 10)
        self.tool_load_speed =config.getfloat("tool_load_speed", 10)
        self.tool_max_unload_attempts = config.getint('tool_max_unload_attempts', 2)
        self.z_hop =config.getfloat("z_hop", 0)
        self.respool_on_prep =config.getboolean("respool_on_prep", False)
        self.gcode.register_command('HUB_LOAD', self.cmd_HUB_LOAD, desc=self.cmd_HUB_LOAD_help)
        self.gcode.register_command('SET_SPOOL_ID', self.cmd_SET_SPOOL_ID, desc=self.cmd_SET_SPOOL_ID_help)
        if self.Type == 'Box_Turtle':
            self.gcode.register_command('LANE_UNLOAD', self.cmd_LANE_UNLOAD, desc=self.cmd_LANE_UNLOAD_help)
        self.gcode.register_command('TOOL_LOAD', self.cmd_TOOL_LOAD, desc=self.cmd_TOOL_LOAD_help)
        self.gcode.register_command('TOOL_UNLOAD', self.cmd_TOOL_UNLOAD, desc=self.cmd_TOOL_UNLOAD_help)
        self.gcode.register_command('CHANGE_TOOL', self.cmd_CHANGE_TOOL, desc=self.cmd_CHANGE_TOOL_help)
        self.gcode.register_command('RESTORE_CHANGE_TOOL_POS', self.cmd_RESTORE_CHANGE_TOOL_POS, desc=self.cmd_RESTORE_CHANGE_TOOL_POS_help)
        self.gcode.register_command('PREP', self.cmd_PREP, desc=self.cmd_PREP_help)
        self.gcode.register_command('LANE_MOVE', self.cmd_LANE_MOVE, desc=self.cmd_LANE_MOVE_help)
        self.gcode.register_command('TEST', self.cmd_TEST, desc=self.cmd_TEST_help)
        self.gcode.register_command('HUB_CUT_TEST', self.cmd_HUB_CUT_TEST, desc=self.cmd_HUB_CUT_TEST_help)
        self.gcode.register_command('RESET_FAILURE', self.cmd_CLEAR_ERROR, desc=self.cmd_CLEAR_ERROR_help)
        self.gcode.register_mux_command('SET_BOWDEN_LENGTH', 'AFC', None, self.cmd_SET_BOWDEN_LENGTH, desc=self.cmd_SET_BOWDEN_LENGTH_help)
        self.VarFile = config.get('VarFile')
        # Get debug and cast to boolean
        #self.debug = True == config.get('debug', 0)
        self.debug = False

    cmd_SET_BOWDEN_LENGTH_help = "Set length of bowden, hub to toolhead"
    def cmd_SET_BOWDEN_LENGTH(self, gcmd):
        config_bowden = self.afc_bowden_length
        length_param = gcmd.get('LENGTH', None)
        if length_param is None or length_param.strip() == '':
            bowden_length = self.config_bowden_length
        else:
            if length_param[0] in ('+', '-'):
                bowden_value = float(length_param)
                bowden_length = config_bowden + bowden_value
            else:
                bowden_length = float(length_param)
        self.afc_bowden_length = bowden_length
        msg = ("Config Bowden Length: {}\n".format(self.config_bowden_length) +
               "Previous Bowden Length: {}\n".format(config_bowden) +
               "New Bowden Length: {}\n".format(bowden_length) +
               "TO SAVE BOWDEN LENGTH afc_bowden_length MUST BE UPDATED IN AFC.cfg")
        self.gcode.respond_info(msg)

    cmd_LANE_MOVE_help = "Lane Manual Movements"
    def cmd_LANE_MOVE(self, gcmd):
        lane = gcmd.get('LANE', None)
        distance = gcmd.get_float('DISTANCE', 0)
        CUR_LANE = self.printer.lookup_object('AFC_stepper ' + lane)
        CUR_LANE.move(distance, self.short_moves_speed, self.short_moves_accel)

    cmd_CLEAR_ERROR_help = "CLEAR STATUS ERROR"
    def cmd_CLEAR_ERROR(self, gcmd):
        self.failure = False

    def pause_print(self):
        if self.is_homed() and not self.is_paused():
            self.gcode.respond_info ('PAUSING')
            self.gcode.run_script_from_command('PAUSE')

    def AFC_error(self, msg, pause=True):
        # Handle AFC errors
        self.gcode._respond_error( msg )
        if pause: self.pause_print()

    handle_lane_failure_help = "Get load errors, stop stepper and respond error"
    def handle_lane_failure(self, CUR_LANE, message, pause=True):
        # Disable the stepper for this lane
        CUR_LANE.do_enable(False)
        msg = (CUR_LANE.name.upper() + ' NOT READY' + message)
        self.AFC_error(msg, pause)
        self.afc_led(self.led_fault, CUR_LANE.led_index)

    # Helper function to write variables to file. Prints with indents to make it more readable for users
    def save_vars(self):
        """
        save_vars function saves lane variables to var file and prints with indents to
                  make it more readable for users
        """
        with open(self.VarFile, 'w') as f:
            f.write(json.dumps(self.lanes, indent=4))

    def handle_connect(self):
        """
        Handle the connection event.
        This function is called when the printer connects. It looks up the toolhead object
        and assigns it to the instance variable `self.toolhead`.
        """
        self.toolhead = self.printer.lookup_object('toolhead')
        
    cmd_SET_SPOOL_ID_help = "Set spool ID for a specific lane"
    
    def cmd_SET_SPOOL_ID(self, gcmd):
        lane = gcmd.get('LANE', None)
        spool_id = gcmd.get('SPOOL_ID', None)
    
        if lane is None or spool_id is None:
            self.gcode.respond_info("Error: Both LANE and SPOOL_ID must be provided")
            return

        try:
            CUR_LANE = self.printer.lookup_object('AFC_stepper ' + lane)
            self.lanes[CUR_LANE.unit][CUR_LANE.name]['spool_id'] = spool_id
            self.save_vars()  # Persist the updated spool ID
            self.gcode.respond_info(f"Spool ID {spool_id} set for lane {lane}")
        except Exception as e:
            self.gcode.respond_info(f"Error: Failed to set spool ID for lane {lane}: {str(e)}")

    cmd_TOOL_LOAD_help = "Load lane into tool"
    def cmd_TOOL_LOAD(self, gcmd):
        lane = gcmd.get('LANE', None)
        CUR_LANE = self.printer.lookup_object('AFC_stepper ' + lane)
        self.TOOL_LOAD(CUR_LANE)

    cmd_TOOL_UNLOAD_help = "Unload from tool head"
    def cmd_TOOL_UNLOAD(self, gcmd):
        lane = gcmd.get('LANE', self.current)
        if lane == None:
            return
        CUR_LANE = self.printer.lookup_object('AFC_stepper '+ lane)
        self.TOOL_UNLOAD(CUR_LANE)

    cmd_HUB_CUT_TEST_help = "Test the cutting sequence of the hub cutter, expects LANE=legN"
    def cmd_HUB_CUT_TEST(self, gcmd):
        lane = gcmd.get('LANE', None)
        self.gcode.respond_info('Testing Hub Cut on Lane: ' + lane)
        self.hub_cut(lane)
        self.gcode.respond_info('Done!')

    cmd_TEST_help = "Test Assist Motors"
    def cmd_TEST(self, gcmd):
        lane = gcmd.get('LANE', None)
        if lane == None:
            self.AFC_error('Must select LANE')
            return
        self.gcode.respond_info('TEST ROUTINE')
        try:
            CUR_LANE = self.printer.lookup_object('AFC_stepper '+lane)
        except error as e:
            self.AFC_error(str(e))
            return
        self.gcode.respond_info('Testing at full speed')
        CUR_LANE.assist(-1)
        self.reactor.pause(self.reactor.monotonic() + 1)
        if CUR_LANE.afc_motor_rwd.is_pwm:
            self.gcode.respond_info('Testing at 50 percent speed')
            CUR_LANE.assist(-.5)
            self.reactor.pause(self.reactor.monotonic() + 1)
            self.gcode.respond_info('Testing at 30 percent speed')
            CUR_LANE.assist(-.3)
            self.reactor.pause(self.reactor.monotonic() + 1)
            self.gcode.respond_info('Testing at 10 percent speed')
            CUR_LANE.assist(-.1)
            self.reactor.pause(self.reactor.monotonic() + 1)
        self.gcode.respond_info('Test routine complete')
        CUR_LANE.assist(0)

    cmd_SPOOL_ID_help = "LINK SPOOL into hub"
    def cmd_SPOOL_ID(self, gcmd):
        return

    cmd_PREP_help = "Prep AFC"
    def cmd_PREP(self, gcmd):
        while self.printer.state_message != 'Printer is ready':
            self.reactor.pause(self.reactor.monotonic() + 1)
        if os.path.exists(self.VarFile) and os.stat(self.VarFile).st_size > 0:
            try: self.lanes=json.load(open(self.VarFile))
            except IOError: self.lanes={}
            except ValueError: self.lanes={}
        else:
            self.lanes={}
        temp=[]
        for PO in self.printer.objects:
            if 'AFC_stepper' in PO and 'tmc' not in PO:
                LANE=self.printer.lookup_object(PO)
                temp.append(LANE.name)
                if LANE.unit not in self.lanes: self.lanes[LANE.unit]={}
                if LANE.name not in self.lanes[LANE.unit]: self.lanes[LANE.unit][LANE.name]={}
                if 'index' not in self.lanes[LANE.unit][LANE.name]: self.lanes[LANE.unit][LANE.name]['index'] = LANE.index
                if 'material' not in self.lanes[LANE.unit][LANE.name]: self.lanes[LANE.unit][LANE.name]['material']=''
                if 'spool_id' not in self.lanes[LANE.unit][LANE.name]: self.lanes[LANE.unit][LANE.name]['spool_id']=''
                if 'color' not in self.lanes[LANE.unit][LANE.name]: self.lanes[LANE.unit][LANE.name]['color']=''
                if 'tool_loaded' not in self.lanes[LANE.unit][LANE.name]: self.lanes[LANE.unit][LANE.name]['tool_loaded'] = False
                if 'hub_loaded' not in self.lanes[LANE.unit][LANE.name]: self.lanes[LANE.unit][LANE.name]['hub_loaded'] = False
                if self.lanes[LANE.unit][LANE.name]['tool_loaded'] == True: self.current = LANE.name
        tmp=[]
        for UNIT in self.lanes.keys():
            for lanecheck in self.lanes[UNIT].keys():
                if lanecheck not in temp: tmp.append(lanecheck)
            for erase in tmp:
                del self.lanes[UNIT][erase]
        self.save_vars()
        if self.Type == 'Box_Turtle':
            logo ='R  _____     ____\n'
            logo+='E /      \  |  o | \n'
            logo+='A |       |/ ___/ \n'
            logo+='D |_________/     \n'
            logo+='Y |_|_| |_|_|\n'

            logo_error ='E  _ _   _ _\n'
            logo_error+='R |_|_|_|_|_|\n'
            logo_error+='R |         \____\n'
            logo_error+='O |              \ \n'
            logo_error+='R |          |\ X |\n'
            logo_error+='! \_________/ |___|\n'
            for UNIT in self.lanes.keys():
                self.gcode.respond_info(self.Type + ' ' + UNIT +' Prepping lanes')
                for LANE in self.lanes[UNIT].keys():
                    CUR_LANE = self.printer.lookup_object('AFC_stepper ' + LANE)
                    CUR_LANE.extruder_stepper.sync_to_extruder(None)
                    if self.respool_on_prep:
                        CUR_LANE.move( -5, self.short_moves_speed, self.short_moves_accel, True)
                        self.reactor.pause(self.reactor.monotonic() + 1)
                        CUR_LANE.move( 5, self.short_moves_speed, self.short_moves_accel, True)
                    else:
                        CUR_LANE.move( -5, self.short_moves_speed, self.short_moves_accel)
                        self.reactor.pause(self.reactor.monotonic() + 1)
                        CUR_LANE.move( 5, self.short_moves_speed, self.short_moves_accel)
                    # create T codes for macro use
                    #self.gcode.register_mux_command('T' + str(CUR_LANE.index - 1), "LANE", CUR_LANE.name, self.cmd_CHANGE_TOOL, desc=self.cmd_CHANGE_TOOL_help)
                    #$self.gcode.respond_info('Addin T' + str(CUR_LANE.index - 1) + ' with Lane defined as ' + CUR_LANE.name)
                    if CUR_LANE.prep_state == False: self.afc_led(self.led_not_ready, CUR_LANE.led_index)
                    CUR_LANE.hub_load = self.lanes[UNIT][LANE]['hub_loaded'] # Setting hub load state so it can be retained between restarts

            error_string = "Error: Filament switch sensor {} not found in config file"
            try: self.hub = self.printer.lookup_object('filament_switch_sensor hub').runout_helper
            except:
                self.AFC_error(error_string.format("hub"), False)
                return
            try: self.tool_start = self.printer.lookup_object('filament_switch_sensor tool_start').runout_helper
            except:
                self.AFC_error(error_string.format("tool_start"), False)
                return
            #try: self.tool_end = self.printer.lookup_object('filament_switch_sensor tool_end').runout_helper
            #except: self.tool_end = None
            buffer_warning = "Warning: Buffer {} not found in hardware config file"
            if self.buffer_name is not None:
                try: self.buffer = self.printer.lookup_object('AFC_buffer {}'.format(self.buffer_name))
                except:
                    self.AFC_error(buffer_warning.format(self.buffer_name))
            else:
                self.gcode.respond_info("Warning: No buffer defined in config file")
            check_success = False
            if self.current == None:
                for UNIT in self.lanes.keys():
                    for LANE in self.lanes[UNIT].keys():
                        check_success = True
                        CUR_LANE = self.printer.lookup_object('AFC_stepper ' + LANE)
                        CUR_LANE.do_enable(True)
                        if self.hub.filament_present == True and CUR_LANE.load_state == True:
                            num_tries = 0
                            while CUR_LANE.load_state == True:
                                CUR_LANE.move( self.hub_move_dis * -1, self.short_moves_speed, self.short_moves_accel, True)
                                num_tries += 1
                                #callout if filament can't be retracted before extruder load switch
                                if num_tries > (self.afc_bowden_length/self.short_move_dis) + 3:
                                    message = (' FAILED TO RESET EXTRUDER\n||=====||=x--||-----||\nTRG   LOAD   HUB   TOOL')
                                    self.handle_lane_failure(CUR_LANE, message, False)
                                    check_success = False
                                    break
                            num_tries = 0
                            while CUR_LANE.load_state == False:
                                CUR_LANE.move( self.hub_move_dis, self.short_moves_speed, self.short_moves_accel)
                                num_tries += 1
                                #callout if filament is past trigger but can't be brought past extruder
                                if num_tries > 20:
                                    message = (' FAILED TO RELOAD, CHECK FILAMENT AT TRIGGER\n||==>--||----||-----||\nTRG   LOAD   HUB   TOOL')
                                    self.handle_lane_failure(CUR_LANE, message, False)
                                    check_success = False
                                    break
                            if check_success == True:
                                self.afc_led(self.led_ready, CUR_LANE.led_index)
                        else:
                            if CUR_LANE.prep_state == True:
                                num_tries = 0
                                while CUR_LANE.load_state == False:
                                    CUR_LANE.move( self.hub_move_dis, self.short_moves_speed, self.short_moves_accel)
                                    num_tries += 1
                                    #callout if filament is past trigger but can't be brought past extruder
                                    if num_tries > 20:
                                        message = (' CHECK FILAMENT AT TRIGGER\n||==>--||----||-----||\nTRG   LOAD   HUB   TOOL')
                                        self.handle_lane_failure(CUR_LANE, message, False)
                                        check_success = False
                                        break
                                if check_success == True:
                                    self.afc_led(self.led_ready, CUR_LANE.led_index)
                            else:
                                self.afc_led(self.led_not_ready, CUR_LANE.led_index)
                        if check_success == True:
                            msg = ''
                            if CUR_LANE.prep_state == True:
                                msg +="LOCKED"
                                if CUR_LANE.load_state == True:
                                    CUR_LANE.status = 'Loaded'
                                    msg +=" AND LOADED"
                                else:
                                    msg +=" NOT LOADED"
                            else:
                                if CUR_LANE.load_state == True:
                                    CUR_LANE.status = None
                                    msg +=" NOT READY"
                                    CUR_LANE.do_enable(False)
                                    msg = 'CHECK FILAMENT Prep: False - Load: True'
                                else:
                                    msg += 'EMPTY READY FOR SPOOL'
                            CUR_LANE.do_enable(False)
                            self.gcode.respond_info(CUR_LANE.name.upper() + ' ' + msg)

                        # Setting lane to prepped so that loading will happen once user tries to load filament
                        # Always want to call this even if there was a problem
                        CUR_LANE.set_afc_prep_done()
            else:
                for UNIT in self.lanes.keys():
                    for lane in self.lanes[UNIT].keys():
                        check_success = True
                        CUR_LANE = self.printer.lookup_object('AFC_stepper ' + lane)
                        CUR_LANE.do_enable(True)
                        if self.current == CUR_LANE.name:
                            if self.tool_start.filament_present == False and self.hub.filament_present == True:
                                untool_attempts = 0
                                while CUR_LANE.load_state == True:
                                    CUR_LANE.move( self.hub_move_dis * -1, self.short_moves_speed, self.short_moves_accel)
                                    untool_attempts += 1
                                    if untool_attempts > (self.afc_bowden_length/self.short_move_dis)+3:
                                        message = (' FAILED TO CLEAR LINE, CHECK FILAMENT PATH\n')
                                        self.handle_lane_failure(CUR_LANE, message, False)
                                        break
                                CUR_LANE.status = None
                                self.current = None
                                num_tries = 0
                                while CUR_LANE.load_state == False:
                                    CUR_LANE.move( self.hub_move_dis, self.short_moves_speed, self.short_moves_accel)
                                    num_tries += 1
                                    if num_tries > 20:
                                        message = (' FAILED TO LOAD, CHECK FILAMENT AT TRIGGER\n||==>--||----||-----||\nTRG   LOAD   HUB   TOOL')
                                        self.handle_lane_failure(CUR_LANE, message, False)
                                        break
                                if CUR_LANE.load_state:
                                    CUR_LANE.status = 'Loaded'
                                self.current = None
                            else:
                                CUR_LANE.status = 'Tooled'
                                CUR_LANE = self.printer.lookup_object('AFC_stepper ' + self.current)
                                CUR_LANE.extruder_stepper.sync_to_extruder(CUR_LANE.extruder_name)
                                self.afc_led(self.led_tool_loaded, CUR_LANE.led_index)
                        else:
                            # Filament is loaded to the prep sensor but not the load sensor. Load until filament is detected at load.
                            #   Times out after 20 tries so it does not spin forever, this probably means that the filament is not
                            #   far enough in for the gears to grab the filament
                            if CUR_LANE.prep_state == True and CUR_LANE.load_state == False:
                                num_tries = 0
                                while CUR_LANE.load_state == False and num_tries < 20:
                                    CUR_LANE.move( self.hub_move_dis, self.short_moves_speed, self.short_moves_accel)
                                    num_tries += 1
                                if num_tries > 20:
                                	message = (' FAILED TO LOAD, CHECK FILAMENT AT TRIGGER\n||==>--||----||-----||\nTRG   LOAD   HUB   TOOL')
                                	self.handle_lane_failure(CUR_LANE, message, False)
                            if CUR_LANE.prep_state == True and CUR_LANE.load_state == True:
                                self.afc_led(self.led_ready, CUR_LANE.led_index)
                        if check_success == True:
                            msg = ''
                            if CUR_LANE.prep_state == True:
                                msg +="LOCKED"
                                if CUR_LANE.load_state == True:
                                    msg +=" AND LOADED"
                                else:
                                    msg +=" NOT LOADED"
                            else:
                                if CUR_LANE.load_state == True:
                                    msg +=" NOT READY"
                                    CUR_LANE.do_enable(False)
                                    msg = 'CHECK FILAMENT Prep: False - Load: True'
                                else:
                                    msg += 'EMPTY READY FOR SPOOL'
                            if self.current == lane:
                                msg += ' IN TOOL'

                            CUR_LANE.do_enable(False)
                            self.gcode.respond_info(CUR_LANE.name.upper() + ' ' + msg)

                        # Setting lane to prepped so that loading will happen once user tries to load filament
                        # Always want to call this even if there was a problem
                        CUR_LANE.set_afc_prep_done()

        if check_success == True:
            self.gcode.respond_info(logo)
            if self.buffer != None:
                if self.current != None:
                    self.buffer.enable_buffer()
        else:
            self.gcode.respond_info(logo_error)
        # Call out if all lanes are clear but hub is not
        if self.hub.filament_present == True and self.tool_start.filament_present == False:
            msg = ('LANES READY, HUB NOT CLEAR\n||-----||----|x|-----||\nTRG   LOAD   HUB   TOOL')
            self.AFC_error(msg, False)

    # HUB COMMANDS
    cmd_HUB_LOAD_help = "Load lane into hub"
    def cmd_HUB_LOAD(self, gcmd):
        lane = gcmd.get('LANE', None)
        CUR_LANE = self.printer.lookup_object('AFC_stepper ' + lane)
        if CUR_LANE.prep_state == False: return

        if CUR_LANE.load_state == False:
            CUR_LANE.do_enable(True)
            while CUR_LANE.load_state == False:
                CUR_LANE.move( self.hub_move_dis, self.short_moves_speed, self.short_moves_accel)
        if CUR_LANE.hub_load == False:
            CUR_LANE.move(CUR_LANE.dist_hub, CUR_LANE.dist_hub_move_speed, CUR_LANE.dist_hub_move_accel)
        while self.hub.filament_present == False:
            CUR_LANE.move(self.hub_move_dis, self.short_moves_speed, self.short_moves_accel)
        while self.hub.filament_present == True:
            CUR_LANE.move(self.hub_move_dis * -1, self.short_moves_speed, self.short_moves_accel)
        CUR_LANE.status = 'Hubed'
        CUR_LANE.do_enable(False)
        CUR_LANE.hub_load = True
        self.lanes[CUR_LANE.unit][CUR_LANE.name]['hub_loaded'] = CUR_LANE.hub_load
        self.save_vars()

    cmd_LANE_UNLOAD_help = "Unload lane from extruder"
    def cmd_LANE_UNLOAD(self, gcmd):
        lane = gcmd.get('LANE', None)
        CUR_LANE = self.printer.lookup_object('AFC_stepper '+ lane)
        if CUR_LANE.name != self.current:
            CUR_LANE.do_enable(True)
            if CUR_LANE.hub_load:
                CUR_LANE.move(CUR_LANE.dist_hub * -1, CUR_LANE.dist_hub_move_speed, CUR_LANE.dist_hub_move_accel, True if CUR_LANE.dist_hub > 200 else False)
            CUR_LANE.hub_load = False
            while CUR_LANE.load_state == True:
               CUR_LANE.move( self.hub_move_dis * -1, self.short_moves_speed, self.short_moves_accel)
            CUR_LANE.move( self.hub_move_dis * -5, self.short_moves_speed, self.short_moves_accel)
            CUR_LANE.do_enable(False)
            self.lanes[CUR_LANE.unit][CUR_LANE.name]['hub_loaded'] = CUR_LANE.hub_load
            self.save_vars()
            CUR_LANE.status = None
        else:
            self.gcode.respond_info('LANE ' + CUR_LANE.name + ' IS TOOL LOADED')

    def TOOL_LOAD(self, CUR_LANE):
        if CUR_LANE == None:
            return
        self.failure = False
        extruder = self.toolhead.get_extruder() #Get extruder
        self.heater = extruder.get_heater() #Get extruder heater
        CUR_LANE.status = 'loading'
        self.afc_led(self.led_loading, CUR_LANE.led_index)
        if CUR_LANE.load_state == True and self.hub.filament_present == False:
            if not self.heater.can_extrude: #Heat extruder if not at min temp
                extruder = self.printer.lookup_object('toolhead').get_extruder()
                pheaters = self.printer.lookup_object('heaters')
                wait = True
                if self.heater.target_temp <= self.heater.min_extrude_temp:
                    self.gcode.respond_info('Extruder below min_extrude_temp, heating to 5 degrees above min')
                    pheaters.set_temperature(extruder.get_heater(), self.heater.min_extrude_temp + 5, wait)
            CUR_LANE.do_enable(True)
            if CUR_LANE.hub_load == False:
                CUR_LANE.move(CUR_LANE.dist_hub, CUR_LANE.dist_hub_move_speed, CUR_LANE.dist_hub_move_accel)
            CUR_LANE.hub_load = True
            hub_attempts = 0
            while self.hub.filament_present == False:
                CUR_LANE.move( self.short_move_dis, self.short_moves_speed, self.short_moves_accel)
                hub_attempts += 1
                #callout if filament doesn't go past hub during load
                if hub_attempts > 20:
                    self.pause_print()
                    message = (' PAST HUB, CHECK FILAMENT PATH\n||=====||==>--||-----||\nTRG   LOAD   HUB   TOOL')
                    self.handle_lane_failure(CUR_LANE, message)
                    return
            CUR_LANE.move( self.afc_bowden_length, self.long_moves_speed, self.long_moves_accel)
            tool_attempts = 0
            if self.tool_start != None:
                while self.tool_start.filament_present == False:
                    tool_attempts += 1
                    CUR_LANE.move( self.short_move_dis, self.tool_load_speed, self.long_moves_accel)
                    #callout if filament doesn't reach toolhead
                    if tool_attempts > 20:
                        message = (' FAILED TO LOAD ' + CUR_LANE.name.upper() + ' TO TOOL, CHECK FILAMENT PATH\n||=====||====||==>--||\nTRG   LOAD   HUB   TOOL')
                        self.AFC_error(message)
                        self.failure = True
                        break

            if self.failure == False:
                CUR_LANE.extruder_stepper.sync_to_extruder(CUR_LANE.extruder_name)
                CUR_LANE.status = 'Tooled'
                pos = self.toolhead.get_position()
                pos[3] += self.tool_stn
                self.toolhead.manual_move(pos, self.tool_load_speed)
                self.toolhead.wait_moves()
                self.printer.lookup_object('AFC_stepper ' + CUR_LANE.name).status = 'tool'
                self.lanes[CUR_LANE.unit][CUR_LANE.name]['tool_loaded'] = True

                self.current = CUR_LANE.name
                if self.buffer != None:
                    self.buffer.enable_buffer()

                self.afc_led(self.led_tool_loaded, CUR_LANE.led_index)
                if self.poop:
                    self.gcode.run_script_from_command(self.poop_cmd)
                    if self.wipe:
                        self.gcode.run_script_from_command(self.wipe_cmd)
                if self.kick:
                    self.gcode.run_script_from_command(self.kick_cmd)
                if self.wipe:
                    self.gcode.run_script_from_command(self.wipe_cmd)
            # Setting hub loaded outside of failure check since this could be true
            self.lanes[CUR_LANE.unit][CUR_LANE.name]['hub_loaded'] = CUR_LANE.hub_load
            self.save_vars() # Always save variables even if a failure happens
            if self.failure:
                self.pause_print()
                self.afc_led(self.led_fault, CUR_LANE.led_index)
        else:
            #callout if hub is triggered when trying to load
            if self.hub.filament_present == True:
                msg = ('HUB NOT CLEAR TRYING TO LOAD ' + CUR_LANE.name.upper() + '\n||-----||----|x|-----||\nTRG   LOAD   HUB   TOOL')
                self.AFC_error(msg)
                self.gcode.run_script_from_command('PAUSE')
                self.afc_led(self.led_ready, CUR_LANE.led_index)
            #callout if lane is not ready when trying to load
            if CUR_LANE.load_state == False:
                msg = (CUR_LANE.name.upper() + ' NOT READY' + '\n||==>--||----||-----||\nTRG   LOAD   HUB   TOOL')
                self.AFC_error(msg)
                self.gcode.run_script_from_command('PAUSE')
                self.afc_led(self.led_not_ready, CUR_LANE.led_index)

    def TOOL_UNLOAD(self, CUR_LANE):
        if CUR_LANE == None:
            return
        #self.toolhead = self.printer.lookup_object('toolhead')
        pos = self.toolhead.get_position()
        pos[3] -= 2
        self.toolhead.manual_move(pos, self.tool_unload_speed)
        self.toolhead.wait_moves()
        pos[2] += self.z_hop
        self.toolhead.manual_move(pos, self.tool_unload_speed)
        self.toolhead.wait_moves()
        extruder = self.toolhead.get_extruder() #Get extruder
        self.heater = extruder.get_heater() #Get extruder heater
        CUR_LANE.status = 'unloading'

        if self.buffer != None:
            self.buffer.disable_buffer()

        self.afc_led(self.led_unloading, CUR_LANE.led_index)
        CUR_LANE.extruder_stepper.sync_to_extruder(CUR_LANE.extruder_name)
        extruder = self.printer.lookup_object('toolhead').get_extruder()
        pheaters = self.printer.lookup_object('heaters')
        wait = True
        if self.heater.target_temp <= self.heater.min_extrude_temp:
            self.gcode.respond_info('Extruder below min_extrude_temp, heating to 5 degrees above min')
            pheaters.set_temperature(extruder.get_heater(), self.heater.min_extrude_temp + 5, wait)
        CUR_LANE.do_enable(True)
        if self.tool_cut:
            self.gcode.run_script_from_command(self.tool_cut_cmd)
            if self.park:
                self.gcode.run_script_from_command(self.park_cmd)
        if self.form_tip:
            if self.park: self.gcode.run_script_from_command(self.park_cmd)
            if self.form_tip_cmd == "AFC":
                self.AFC_tip = self.printer.lookup_object('AFC_form_tip')
                self.AFC_tip.tip_form()
            else:
                self.gcode.run_script_from_command(self.form_tip_cmd)
        num_tries = 0
        while self.tool_start.filament_present == True:
            num_tries += 1
            if num_tries > self.tool_max_unload_attempts:
                self.failure = True
                msg = ('FAILED TO UNLOAD ' + CUR_LANE.name.upper() + '. FILAMENT STUCK IN TOOLHEAD.\n||=====||====||====|x|\nTRG   LOAD   HUB   TOOL')
                self.AFC_error(msg)
                return
            pos = self.toolhead.get_position()
            pos[3] += self.tool_stn_unload * -1
            self.toolhead.manual_move(pos, self.tool_unload_speed)
            self.toolhead.wait_moves()
        if self.tool_sensor_after_extruder >0:
            pos = self.toolhead.get_position()
            pos[3] += self.tool_sensor_after_extruder * -1
            self.toolhead.manual_move(pos, self.tool_unload_speed)
            self.toolhead.wait_moves()
        CUR_LANE.extruder_stepper.sync_to_extruder(None)
        CUR_LANE.move( self.afc_bowden_length * -1, self.long_moves_speed, self.long_moves_accel, True)
        num_tries = 0
        while self.hub.filament_present == True:
            CUR_LANE.move(self.short_move_dis * -1, self.short_moves_speed, self.short_moves_accel, True)
            num_tries += 1
            # callout if while unloading, filament doesn't move past HUB
            if num_tries > (self.afc_bowden_length/self.short_move_dis):
                self.failure = True
                msg = (' HUB NOT CLEARING' + '\n||=====||====|x|-----||\nTRG   LOAD   HUB   TOOL')
                self.AFC_error(msg)
                return
        CUR_LANE.move( self.hub_move_dis * -1, self.short_moves_speed, self.short_moves_accel)
        if self.hub_cut:
            if self.hub_cut_cmd == 'AFC':
                self.AFC_hub_cut = self.printer.lookup_object('AFC_hub_cut')
                self.AFC_hub_cut.hub_cut(CUR_LANE.name)
            else:
                self.gcode.run_script_from_command(self.hub_cut_cmd)
        while self.hub.filament_present == True:
            CUR_LANE.move(self.short_move_dis * -1, self.short_moves_speed, self.short_moves_accel, True)
            num_tries += 1
            # callout if while unloading, filament doesn't move past HUB
            if num_tries > (self.afc_bowden_length/self.short_move_dis):
                self.failure = True
                msg = (' HUB NOT CLEARING' + '\n||=====||====|x|-----||\nTRG   LOAD   HUB   TOOL')
                self.AFC_error(msg)
                return
        CUR_LANE.hub_load = True
        self.lanes[CUR_LANE.unit][CUR_LANE.name]['tool_loaded'] = False
        self.lanes[CUR_LANE.unit][CUR_LANE.name]['hub_loaded'] = CUR_LANE.hub_load
        self.save_vars()
        self.afc_led(self.led_ready, CUR_LANE.led_index)
        CUR_LANE.status = None
        self.current = None
        CUR_LANE.do_enable(False)

    cmd_CHANGE_TOOL_help = "change filaments in tool head"
    def cmd_CHANGE_TOOL(self, gcmd):
        lane = gcmd.get('LANE', None)
        self.failed_in_toolchange = False
        if lane != self.current:
            # Create save state
<<<<<<< HEAD
            self.gcode.run_script_from_command("SAVE_GCODE_STATE NAME=_AFC_CHANGE_TOOL")
=======
            store_pos = self.toolhead.get_position()
>>>>>>> 070d4570
            self.gcode.respond_info(" Tool Change - " + str(self.current) + " -> " + lane)
            if self.current != None:
                CUR_LANE = self.printer.lookup_object('AFC_stepper ' + self.current)
                self.TOOL_UNLOAD(CUR_LANE)
                if self.failure:
                    msg = (' UNLOAD ERROR NOT CLEARED')
                    self.AFC_error(msg)
                    return
            CUR_LANE = self.printer.lookup_object('AFC_stepper ' + lane)
            self.TOOL_LOAD(CUR_LANE)
            # Restore state
<<<<<<< HEAD
            self.gcode.run_script_from_command("RESTORE_GCODE_STATE NAME=_AFC_CHANGE_TOOL MOVE=1 MOVE_SPEED={}".format(self.tool_unload_speed))
=======
            newpos = self.toolhead.get_position()
            newpos[2] = store_pos[2]
            self.toolhead.manual_move(newpos, self.tool_unload_speed)
            self.toolhead.wait_moves()
>>>>>>> 070d4570
            if self.is_printing() and self.is_paused():
                self.failed_in_toolchange = True

    cmd_RESTORE_CHANGE_TOOL_POS_help = "change filaments in tool head"
    def cmd_RESTORE_CHANGE_TOOL_POS(self, gcmd):
        if self.failed_in_toolchange:
            # Restore previous state
            self.failed_in_toolchange = False
            self.gcode.run_script_from_command("RESTORE_GCODE_STATE NAME=_AFC_CHANGE_TOOL MOVE=1 MOVE_SPEED={}".format(self.tool_unload_speed))

    def get_status(self, eventtime):
        str = {}
        # Try to get hub filament sensor, if lookup fails default to None
        try: self.hub = self.printer.lookup_object('filament_switch_sensor hub').runout_helper
        except: self.hub = None
        # Try to get tool filament sensor, if lookup fails default to None
        try: self.tool = self.printer.lookup_object('filament_switch_sensor tool').runout_helper
        except: self.tool = None
        # Try to get buffer, if lookup fails default to None
        try: self.buffer = self.printer.lookup_object('AFC_buffer {}'.format(self.buffer_name))
        except: self.buffer = None
        numoflanes = 0
        for UNIT in self.lanes.keys():
            str[UNIT]={}
            for NAME in self.lanes[UNIT].keys():
                LANE=self.printer.lookup_object('AFC_stepper '+ NAME)
                str[UNIT][NAME]={}
                str[UNIT][NAME]['LANE'] = LANE.index
                str[UNIT][NAME]['load'] = bool(LANE.load_state)
                str[UNIT][NAME]["prep"] =bool(LANE.prep_state)
                str[UNIT][NAME]["loaded_to_hub"] = self.lanes[UNIT][NAME]['hub_loaded']
                str[UNIT][NAME]["material"] = self.lanes[UNIT][NAME]['material']
                str[UNIT][NAME]["spool_id"] = self.lanes[UNIT][NAME]['spool_id']
                str[UNIT][NAME]["color"] = self.lanes[UNIT][NAME]['color']

                numoflanes +=1
        str["system"] = {}
        str["system"]['current_load'] = self.current
        # Set status of filament sensors if they exist, false if sensors are not found
        str["system"]['tool_loaded'] = True == self.tool_start.filament_present if self.tool_start is not None else False
        str["system"]['hub_loaded']  = True == self.hub.filament_present  if self.hub is not None else False
        str["system"]['buffer'] = ('{} : {}'.format(self.buffer_name.upper(),self.buffer.buffer_status()) if self.buffer is not None else None)
        str["system"]['num_units'] = len(self.lanes)
        str["system"]['num_lanes'] = numoflanes
        return str

    def is_homed(self):
        curtime = self.reactor.monotonic()
        kin_status = self.toolhead.get_kinematics().get_status(curtime)
        if ('x' not in kin_status['homed_axes'] or 'y' not in kin_status['homed_axes'] or 'z' not in kin_status['homed_axes']):
            return False
        else:
            return True


    def is_printing(self):
        eventtime = self.reactor.monotonic()
        idle_timeout = self.printer.lookup_object("idle_timeout")
        if idle_timeout.get_status(eventtime)["state"] == "Printing":
            return True
        else:
            False

    def is_paused(self):
        eventtime = self.reactor.monotonic()
        pause_resume = self.printer.lookup_object("pause_resume")
        return bool(pause_resume.get_status(eventtime)["is_paused"])

    def afc_led (self, status, idx=None):
        afc_object = 'AFC_led '+ idx.split(':')[0]
        # Try to find led object, if not found print error to console for user to see
        try: led = self.printer.lookup_object(afc_object)
        except:
            error_string = "Error: Cannot find [{}] in config, make sure led_index in config is correct for AFC_stepper {}".format(afc_object, idx.split(':')[-1])
            self.AFC_error( error_string)
        colors=list(map(float,status.split(',')))
        transmit = 1
        if idx is not None:
            index = int(idx.split(':')[1])
        else:
            index = None
        def lookahead_bgfunc(print_time):
            if hasattr(led.led_helper, "_set_color"):
                set_color_fn = led.led_helper._set_color
                check_transmit_fn = led.led_helper._check_transmit
            else:
                set_color_fn = led.led_helper.set_color
                check_transmit_fn = led.led_helper.check_transmit
            set_color_fn(index, colors)
            if transmit:
                check_transmit_fn(print_time)
        toolhead = self.printer.lookup_object('toolhead')
        toolhead.register_lookahead_callback(lookahead_bgfunc)

def load_config(config):
    return afc(config)<|MERGE_RESOLUTION|>--- conflicted
+++ resolved
@@ -706,11 +706,7 @@
         self.failed_in_toolchange = False
         if lane != self.current:
             # Create save state
-<<<<<<< HEAD
-            self.gcode.run_script_from_command("SAVE_GCODE_STATE NAME=_AFC_CHANGE_TOOL")
-=======
             store_pos = self.toolhead.get_position()
->>>>>>> 070d4570
             self.gcode.respond_info(" Tool Change - " + str(self.current) + " -> " + lane)
             if self.current != None:
                 CUR_LANE = self.printer.lookup_object('AFC_stepper ' + self.current)
@@ -722,14 +718,10 @@
             CUR_LANE = self.printer.lookup_object('AFC_stepper ' + lane)
             self.TOOL_LOAD(CUR_LANE)
             # Restore state
-<<<<<<< HEAD
-            self.gcode.run_script_from_command("RESTORE_GCODE_STATE NAME=_AFC_CHANGE_TOOL MOVE=1 MOVE_SPEED={}".format(self.tool_unload_speed))
-=======
             newpos = self.toolhead.get_position()
             newpos[2] = store_pos[2]
             self.toolhead.manual_move(newpos, self.tool_unload_speed)
             self.toolhead.wait_moves()
->>>>>>> 070d4570
             if self.is_printing() and self.is_paused():
                 self.failed_in_toolchange = True
 

--- conflicted
+++ resolved
@@ -603,7 +603,6 @@
         except: self.tool = None
 
         for NAME in self.lanes.keys():
-<<<<<<< HEAD
             LANE=self.printer.lookup_object('AFC_stepper '+NAME)
             str[NAME]={}
             str[NAME]["load"] = bool(LANE.load_state)
@@ -612,16 +611,6 @@
             str[NAME]["spool_id"]=self.lanes[NAME]['spool_id']
             str[NAME]["color"]=self.lanes[NAME]['color']
         str['current_load']= self.current
-=======
-            LANE = self.printer.lookup_object('AFC_stepper '+ NAME)
-            str[NAME + "_load"] = bool(LANE.load_state)
-            str[NAME + "_prep"] = bool(LANE.prep_state)
-            str[NAME + "_material"] = self.lanes[NAME]['material']
-            str[NAME + "_spool_id"] = self.lanes[NAME]['spool_id']
-            str[NAME + "_color"] = self.lanes[NAME]['color']
-        str['current_load'] = self.current
->>>>>>> 6aa2d35b
-
         # Set status of filament sensors if they exist, false if sensors are not found
         str['tool_loaded'] = True == self.tool.filament_present if self.tool is not None else False
         str['hub_loaded']  = True == self.hub.filament_present  if self.hub is not None else False
